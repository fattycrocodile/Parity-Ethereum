--- conflicted
+++ resolved
@@ -43,11 +43,7 @@
 
 use rlp::{Encodable, Decodable, DecoderError, RlpStream, Rlp, UntrustedRlp};
 use heapsize::HeapSizeOf;
-<<<<<<< HEAD
-use util::{H256, H256FastMap, H264, U256,  RwLock};
-=======
-use util::{H256, U256};
->>>>>>> e4f31fbc
+use util::{H256, H256FastMap, H264, U256};
 use util::kvdb::{DBTransaction, KeyValueDB};
 
 use cache::Cache;
