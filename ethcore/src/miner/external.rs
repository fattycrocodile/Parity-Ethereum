// Copyright 2015-2017 Parity Technologies (UK) Ltd.
// This file is part of Parity.

// Parity is free software: you can redistribute it and/or modify
// it under the terms of the GNU General Public License as published by
// the Free Software Foundation, either version 3 of the License, or
// (at your option) any later version.

// Parity is distributed in the hope that it will be useful,
// but WITHOUT ANY WARRANTY; without even the implied warranty of
// MERCHANTABILITY or FITNESS FOR A PARTICULAR PURPOSE.  See the
// GNU General Public License for more details.

// You should have received a copy of the GNU General Public License
// along with Parity.  If not, see <http://www.gnu.org/licenses/>.

use std::collections::HashMap;
use std::sync::Arc;
use std::time::{Instant, Duration};
<<<<<<< HEAD
use bigint::prelude::U256;
use bigint::hash::H256;
use util::Mutex;
=======
use util::{U256, H256};
use parking_lot::Mutex;
>>>>>>> e4f31fbc

/// External miner interface.
pub trait ExternalMinerService: Send + Sync {
	/// Submit hashrate for given miner.
	fn submit_hashrate(&self, hashrate: U256, id: H256);

	/// Total hashrate.
	fn hashrate(&self) -> U256;
}

/// External Miner.
pub struct ExternalMiner {
	hashrates: Arc<Mutex<HashMap<H256, (Instant, U256)>>>,
}

impl Default for ExternalMiner {
	fn default() -> Self {
		ExternalMiner {
			hashrates: Arc::new(Mutex::new(HashMap::new())),
		}
	}
}

impl ExternalMiner {
	/// Creates new external miner with prefilled hashrates.
	pub fn new(hashrates: Arc<Mutex<HashMap<H256, (Instant, U256)>>>) -> Self {
		ExternalMiner {
			hashrates: hashrates,
		}
	}
}

const ENTRY_TIMEOUT: u64 = 2;

impl ExternalMinerService for ExternalMiner {
	fn submit_hashrate(&self, hashrate: U256, id: H256) {
		self.hashrates.lock().insert(id, (Instant::now() + Duration::from_secs(ENTRY_TIMEOUT), hashrate));
	}

	fn hashrate(&self) -> U256 {
		let mut hashrates = self.hashrates.lock();
		let h = hashrates.drain().filter(|&(_, (t, _))| t > Instant::now()).collect();
		*hashrates = h;
		hashrates.iter().fold(U256::from(0), |sum, (_, &(_, v))| sum + v)
	}
}

#[cfg(test)]
mod tests {
	use super::*;
	use std::thread::sleep;
	use std::time::Duration;
	use bigint::prelude::U256;
	use bigint::hash::H256;

	fn miner() -> ExternalMiner {
		ExternalMiner::default()
	}

	#[test]
	fn it_should_forget_old_hashrates() {
		// given
		let m = miner();
		assert_eq!(m.hashrate(), U256::from(0));
		m.submit_hashrate(U256::from(10), H256::from(1));
		assert_eq!(m.hashrate(), U256::from(10));

		// when
		sleep(Duration::from_secs(3));

		// then
		assert_eq!(m.hashrate(), U256::from(0));
	}

	#[test]
	fn should_sum_up_hashrate() {
		// given
		let m = miner();
		assert_eq!(m.hashrate(), U256::from(0));
		m.submit_hashrate(U256::from(10), H256::from(1));
		assert_eq!(m.hashrate(), U256::from(10));

		// when
		m.submit_hashrate(U256::from(15), H256::from(1));
		m.submit_hashrate(U256::from(20), H256::from(2));


		// then
		assert_eq!(m.hashrate(), U256::from(35));
	}
}<|MERGE_RESOLUTION|>--- conflicted
+++ resolved
@@ -17,14 +17,9 @@
 use std::collections::HashMap;
 use std::sync::Arc;
 use std::time::{Instant, Duration};
-<<<<<<< HEAD
 use bigint::prelude::U256;
 use bigint::hash::H256;
-use util::Mutex;
-=======
-use util::{U256, H256};
 use parking_lot::Mutex;
->>>>>>> e4f31fbc
 
 /// External miner interface.
 pub trait ExternalMinerService: Send + Sync {
