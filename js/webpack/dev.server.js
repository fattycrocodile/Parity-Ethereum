// Copyright 2015, 2016 Parity Technologies (UK) Ltd.
// This file is part of Parity.

// Parity is free software: you can redistribute it and/or modify
// it under the terms of the GNU General Public License as published by
// the Free Software Foundation, either version 3 of the License, or
// (at your option) any later version.

// Parity is distributed in the hope that it will be useful,
// but WITHOUT ANY WARRANTY; without even the implied warranty of
// MERCHANTABILITY or FITNESS FOR A PARTICULAR PURPOSE.  See the
// GNU General Public License for more details.

// You should have received a copy of the GNU General Public License
// along with Parity.  If not, see <http://www.gnu.org/licenses/>.

const webpack = require('webpack');
const WebpackStats = require('webpack/lib/Stats');
const webpackDevMiddleware = require('webpack-dev-middleware');
const webpackHotMiddleware = require('webpack-hot-middleware');

const http = require('http');
const express = require('express');
const ProgressBar = require('progress');

const webpackConfig = require('./app');
const Shared = require('./shared');

let progressBar = { update: () => {} };

/**
 * Add webpack hot middleware to each entry in the config
 * and HMR to the plugins
 */
(function updateWebpackConfig () {
  Object.keys(webpackConfig.entry).forEach((key) => {
    const entry = webpackConfig.entry[key];

    webpackConfig.entry[key] = [].concat(
      'react-hot-loader/patch',
      'webpack-hot-middleware/client?reload=true',
      entry
    );
  });

  webpackConfig.plugins.push(new webpack.HotModuleReplacementPlugin());
  webpackConfig.plugins.push(new webpack.NamedModulesPlugin());
  webpackConfig.plugins.push(new webpack.NoErrorsPlugin());

  webpackConfig.plugins.push(new webpack.ProgressPlugin(
    (percentage) => progressBar.update(percentage)
  ));
})();

const app = express();
const compiler = webpack(webpackConfig);

app.use(webpackHotMiddleware(compiler, {
  log: console.log
}));

app.use(webpackDevMiddleware(compiler, {
<<<<<<< HEAD
  noInfo: false,
=======
  noInfo: true,
>>>>>>> 7c4803e6
  quiet: false,
  progress: true,
  publicPath: webpackConfig.output.publicPath,
  stats: {
    colors: true
  },
  reporter: function (data) {
    // @see https://github.com/webpack/webpack/blob/324d309107f00cfc38ec727521563d309339b2ec/lib/Stats.js#L790
    // Accepted values: none, errors-only, minimal, normal, verbose
    const options = WebpackStats.presetToOptions('minimal');
    options.timings = true;

    const output = data.stats.toString(options);

    process.stdout.write('\n');
    process.stdout.write(output);
    process.stdout.write('\n\n');
  }
}));

app.use(express.static(webpackConfig.output.path));

// Add the dev proxies in the express App
Shared.addProxies(app);

const server = http.createServer(app);
server.listen(process.env.PORT || 3000, function () {
  console.log('Listening on port', server.address().port);
  progressBar = new ProgressBar('[:bar] :percent :etas', { total: 50 });
});<|MERGE_RESOLUTION|>--- conflicted
+++ resolved
@@ -60,11 +60,7 @@
 }));
 
 app.use(webpackDevMiddleware(compiler, {
-<<<<<<< HEAD
-  noInfo: false,
-=======
   noInfo: true,
->>>>>>> 7c4803e6
   quiet: false,
   progress: true,
   publicPath: webpackConfig.output.publicPath,
