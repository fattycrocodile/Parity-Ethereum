--- conflicted
+++ resolved
@@ -671,12 +671,6 @@
 					_ => Ok(Value::Array(vec![] as Vec<Value>)),
 				}
 			})
-<<<<<<< HEAD
-
-
-
-=======
->>>>>>> cf809b34
 	}
 
 	fn uninstall_filter(&self, params: Params) -> Result<Value, Error> {
