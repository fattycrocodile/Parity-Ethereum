use common::*;
use evm;
use evm::{Ext, Schedule, Factory, VMType};

struct FakeLogEntry {
	topics: Vec<H256>,
	data: Bytes
}

/// Fake externalities test structure.
///
/// Can't do recursive calls.
#[derive(Default)]
struct FakeExt {
	store: HashMap<H256, H256>,
	_balances: HashMap<Address, U256>,
	blockhashes: HashMap<U256, H256>,
	codes: HashMap<Address, Bytes>,
	logs: Vec<FakeLogEntry>,
	_suicides: HashSet<Address>,
	info: EnvInfo,
	_schedule: Schedule
}

impl FakeExt {
	fn new() -> Self { 
		FakeExt::default()
	}
}

impl Default for Schedule {
	fn default() -> Self {
		Schedule::new_frontier()
	}
}

impl Ext for FakeExt {
<<<<<<< HEAD
  fn sload(&self, key: &H256) -> H256 {
=======
	fn storage_at(&self, key: &H256) -> H256 {
>>>>>>> 39ad4e62
		self.store.get(key).unwrap_or(&H256::new()).clone()
	}

	fn set_storage_at(&mut self, key: H256, value: H256) {
		self.store.insert(key, value);
	}

	fn balance(&self, _address: &Address) -> U256 {
		unimplemented!();
	}

	fn blockhash(&self, number: &U256) -> H256 {
		self.blockhashes.get(number).unwrap_or(&H256::new()).clone()
	}

	fn create(&mut self, _gas: &U256, _value: &U256, _code: &[u8]) -> (U256, Option<Address>) {
		unimplemented!();
	}

	fn call(&mut self, 
			_gas: &U256, 
			_call_gas: &U256, 
			_receive_address: &Address, 
			_value: &U256, 
			_data: &[u8], 
			_code_address: &Address, 
			_output: &mut [u8]) -> result::Result<(U256, bool), evm::Error> {
		unimplemented!();
	}

	fn extcode(&self, address: &Address) -> Vec<u8> {
		self.codes.get(address).unwrap_or(&Bytes::new()).clone()
	}

	fn log(&mut self, topics: Vec<H256>, data: Vec<u8>) {
		self.logs.push(FakeLogEntry {
			topics: topics,
			data: data
		});
	}

	fn ret(&mut self, _gas: &U256, _data: &[u8]) -> result::Result<U256, evm::Error> {
		unimplemented!();
	}

	fn suicide(&mut self, _refund_address: &Address) {
		unimplemented!();
	}

	fn schedule(&self) -> &Schedule {
		&self._schedule
	}

	fn env_info(&self) -> &EnvInfo {
		&self.info
	}
}

#[test]

fn test_stack_underflow() {
	let address = Address::from_str("0f572e5295c57f15886f9b263e2f6d2d6c7b5ec6").unwrap();
	let code = "01600055".from_hex().unwrap();

	let mut params = ActionParams::new();
	params.address = address.clone();
	params.gas = U256::from(100_000);
	params.code = Some(code);
	let mut ext = FakeExt::new();

	let err = {
		let vm : Box<evm::Evm> = Box::new(super::interpreter::Interpreter);
		vm.exec(&params, &mut ext).unwrap_err()
	};
	
	match err {
		evm::Error::StackUnderflow {instruction: _, wanted, on_stack} => {
			assert_eq!(wanted, 2);
			assert_eq!(on_stack, 0);
		}
		_ => {
			assert!(false, "Expected StackUndeflow")
		}
	};
}

evm_test!{test_add: test_add_jit, test_add_int}
fn test_add(factory: super::Factory) {
  let address = Address::from_str("0f572e5295c57f15886f9b263e2f6d2d6c7b5ec6").unwrap();
	let code = "7fffffffffffffffffffffffffffffffffffffffffffffffffffffffffffffffff7fffffffffffffffffffffffffffffffffffffffffffffffffffffffffffffffff01600055".from_hex().unwrap();

	let mut params = ActionParams::new();
	params.address = address.clone();
	params.gas = U256::from(100_000);
	params.code = Some(code);
	let mut ext = FakeExt::new();

	let gas_left = {
		let vm = factory.create();
		vm.exec(&params, &mut ext).unwrap()
	};

	assert_eq!(gas_left, U256::from(79_988));
	assert_eq!(ext.store.get(&H256::new()).unwrap(), &H256::from_str("fffffffffffffffffffffffffffffffffffffffffffffffffffffffffffffffe").unwrap());
}

evm_test!{test_sha3: test_sha3_jit, test_sha3_int}
fn test_sha3(factory: super::Factory) {
	let address = Address::from_str("0f572e5295c57f15886f9b263e2f6d2d6c7b5ec6").unwrap();
	let code = "6000600020600055".from_hex().unwrap();

	let mut params = ActionParams::new();
	params.address = address.clone();
	params.gas = U256::from(100_000);
	params.code = Some(code);
	let mut ext = FakeExt::new();

	let gas_left = {
		let vm = factory.create();
		vm.exec(&params, &mut ext).unwrap()
	};

	assert_eq!(gas_left, U256::from(79_961));
	assert_eq!(ext.store.get(&H256::new()).unwrap(), &H256::from_str("c5d2460186f7233c927e7db2dcc703c0e500b653ca82273b7bfad8045d85a470").unwrap());
}

evm_test!{test_address: test_address_jit, test_address_int}
fn test_address(factory: super::Factory) {
	let address = Address::from_str("0f572e5295c57f15886f9b263e2f6d2d6c7b5ec6").unwrap();
	let code = "30600055".from_hex().unwrap();

	let mut params = ActionParams::new();
	params.address = address.clone();
	params.gas = U256::from(100_000);
	params.code = Some(code);
	let mut ext = FakeExt::new();

	let gas_left = {
		let vm = factory.create();
		vm.exec(&params, &mut ext).unwrap()
	};

	assert_eq!(gas_left, U256::from(79_995));
	assert_eq!(ext.store.get(&H256::new()).unwrap(), &H256::from_str("0000000000000000000000000f572e5295c57f15886f9b263e2f6d2d6c7b5ec6").unwrap());
}

evm_test!{test_origin: test_origin_jit, test_origin_int}
fn test_origin(factory: super::Factory) {
	let address = Address::from_str("0f572e5295c57f15886f9b263e2f6d2d6c7b5ec6").unwrap();
	let origin = Address::from_str("cd1722f2947def4cf144679da39c4c32bdc35681").unwrap();
	let code = "32600055".from_hex().unwrap();

	let mut params = ActionParams::new();
	params.address = address.clone();
	params.origin = origin.clone();
	params.gas = U256::from(100_000);
	params.code = Some(code);
	let mut ext = FakeExt::new();

	let gas_left = {
		let vm = factory.create();
		vm.exec(&params, &mut ext).unwrap()
	};

	assert_eq!(gas_left, U256::from(79_995));
	assert_eq!(ext.store.get(&H256::new()).unwrap(), &H256::from_str("000000000000000000000000cd1722f2947def4cf144679da39c4c32bdc35681").unwrap());
}

evm_test!{test_sender: test_sender_jit, test_sender_int}
fn test_sender(factory: super::Factory) {
	let address = Address::from_str("0f572e5295c57f15886f9b263e2f6d2d6c7b5ec6").unwrap();
	let sender = Address::from_str("cd1722f2947def4cf144679da39c4c32bdc35681").unwrap();
	let code = "33600055".from_hex().unwrap();

	let mut params = ActionParams::new();
	params.address = address.clone();
	params.sender = sender.clone();
	params.gas = U256::from(100_000);
	params.code = Some(code);
	let mut ext = FakeExt::new();

	let gas_left = {
		let vm = factory.create();
		vm.exec(&params, &mut ext).unwrap()
	};

	assert_eq!(gas_left, U256::from(79_995));
	assert_eq!(ext.store.get(&H256::new()).unwrap(), &H256::from_str("000000000000000000000000cd1722f2947def4cf144679da39c4c32bdc35681").unwrap());
}

evm_test!{test_extcodecopy: test_extcodecopy_jit, test_extcodecopy_int}
fn test_extcodecopy(factory: super::Factory) {
		// 33 - sender
		// 3b - extcodesize
		// 60 00 - push 0
		// 60 00 - push 0
		// 33 - sender
		// 3c - extcodecopy
		// 60 00 - push 0
		// 51 - load word from memory
		// 60 00 - push 0
		// 55 - sstore

	let address = Address::from_str("0f572e5295c57f15886f9b263e2f6d2d6c7b5ec6").unwrap();
	let sender = Address::from_str("cd1722f2947def4cf144679da39c4c32bdc35681").unwrap();
	let code = "333b60006000333c600051600055".from_hex().unwrap();
	let sender_code = "6005600055".from_hex().unwrap();

	let mut params = ActionParams::new();
	params.address = address.clone();
	params.sender = sender.clone();
	params.gas = U256::from(100_000);
	params.code = Some(code);
	let mut ext = FakeExt::new();
	ext.codes.insert(sender, sender_code);

	let gas_left = {
		let vm = factory.create();
		vm.exec(&params, &mut ext).unwrap()
	};

	assert_eq!(gas_left, U256::from(79_935));
	assert_eq!(ext.store.get(&H256::new()).unwrap(), &H256::from_str("6005600055000000000000000000000000000000000000000000000000000000").unwrap());
}

evm_test!{test_log_empty: test_log_empty_jit, test_log_empty_int}
fn test_log_empty(factory: super::Factory) {
	let address = Address::from_str("0f572e5295c57f15886f9b263e2f6d2d6c7b5ec6").unwrap();
	let code = "60006000a0".from_hex().unwrap();

	let mut params = ActionParams::new();
	params.address = address.clone();
	params.gas = U256::from(100_000);
	params.code = Some(code);
	let mut ext = FakeExt::new();

	let gas_left = {
		let vm = factory.create();
		vm.exec(&params, &mut ext).unwrap()
	};

	assert_eq!(gas_left, U256::from(99_619));
	assert_eq!(ext.logs.len(), 1);
	assert_eq!(ext.logs[0].topics.len(), 0);
	assert_eq!(ext.logs[0].data, vec![]);
}

evm_test!{test_log_sender: test_log_sender_jit, test_log_sender_int}
fn test_log_sender(factory: super::Factory) {
	// 60 ff - push ff
	// 60 00 - push 00
	// 53 - mstore 
	// 33 - sender
	// 60 20 - push 20
	// 60 00 - push 0
	// a1 - log with 1 topic

	let address = Address::from_str("0f572e5295c57f15886f9b263e2f6d2d6c7b5ec6").unwrap();
	let sender = Address::from_str("cd1722f3947def4cf144679da39c4c32bdc35681").unwrap();
	let code = "60ff6000533360206000a1".from_hex().unwrap();

	let mut params = ActionParams::new();
	params.address = address.clone();
	params.sender = sender.clone();
	params.gas = U256::from(100_000);
	params.code = Some(code);
	let mut ext = FakeExt::new();

	let gas_left = {
		let vm = factory.create();
		vm.exec(&params, &mut ext).unwrap()
	};

	assert_eq!(gas_left, U256::from(98_974));
	assert_eq!(ext.logs.len(), 1);
	assert_eq!(ext.logs[0].topics.len(), 1);
	assert_eq!(ext.logs[0].topics[0], H256::from_str("000000000000000000000000cd1722f3947def4cf144679da39c4c32bdc35681").unwrap());
	assert_eq!(ext.logs[0].data, "ff00000000000000000000000000000000000000000000000000000000000000".from_hex().unwrap());
}

evm_test!{test_blockhash: test_blockhash_jit, test_blockhash_int}
fn test_blockhash(factory: super::Factory) {
	let address = Address::from_str("0f572e5295c57f15886f9b263e2f6d2d6c7b5ec6").unwrap();
	let code = "600040600055".from_hex().unwrap();
	let blockhash = H256::from_str("123400000000000000000000cd1722f2947def4cf144679da39c4c32bdc35681").unwrap();

	let mut params = ActionParams::new();
	params.address = address.clone();
	params.gas = U256::from(100_000);
	params.code = Some(code);
	let mut ext = FakeExt::new();
	ext.blockhashes.insert(U256::zero(), blockhash.clone());

	let gas_left = {
		let vm = factory.create();
		vm.exec(&params, &mut ext).unwrap()
	};

	assert_eq!(gas_left, U256::from(79_974));
	assert_eq!(ext.store.get(&H256::new()).unwrap(), &blockhash);
}

evm_test!{test_calldataload: test_calldataload_jit, test_calldataload_int}
fn test_calldataload(factory: super::Factory) {
	let address = Address::from_str("0f572e5295c57f15886f9b263e2f6d2d6c7b5ec6").unwrap();
	let code = "600135600055".from_hex().unwrap();
	let data = "0123ffffffffffffffffffffffffffffffffffffffffffffffffffffffffffff23".from_hex().unwrap();

	let mut params = ActionParams::new();
	params.address = address.clone();
	params.gas = U256::from(100_000);
	params.code = Some(code);
	params.data = Some(data);
	let mut ext = FakeExt::new();

	let gas_left = {
		let vm = factory.create();
		vm.exec(&params, &mut ext).unwrap()
	};

	assert_eq!(gas_left, U256::from(79_991));
	assert_eq!(ext.store.get(&H256::new()).unwrap(), &H256::from_str("23ffffffffffffffffffffffffffffffffffffffffffffffffffffffffffff23").unwrap());

}

evm_test!{test_author: test_author_jit, test_author_int}
fn test_author(factory: super::Factory) {
	let author = Address::from_str("0f572e5295c57f15886f9b263e2f6d2d6c7b5ec6").unwrap();
	let code = "41600055".from_hex().unwrap();

	let mut params = ActionParams::new();
	params.gas = U256::from(100_000);
	params.code = Some(code);
	let mut ext = FakeExt::new();
	ext.info.author = author;

	let gas_left = {
		let vm = factory.create();
		vm.exec(&params, &mut ext).unwrap()
	};

	assert_eq!(gas_left, U256::from(79_995));
	assert_eq!(ext.store.get(&H256::new()).unwrap(), &H256::from_str("0000000000000000000000000f572e5295c57f15886f9b263e2f6d2d6c7b5ec6").unwrap());
}

evm_test!{test_timestamp: test_timestamp_jit, test_timestamp_int}
fn test_timestamp(factory: super::Factory) {
	let timestamp = 0x1234; 
	let code = "42600055".from_hex().unwrap();

	let mut params = ActionParams::new();
	params.gas = U256::from(100_000);
	params.code = Some(code);
	let mut ext = FakeExt::new();
	ext.info.timestamp = timestamp;

	let gas_left = {
		let vm = factory.create();
		vm.exec(&params, &mut ext).unwrap()
	};

	assert_eq!(gas_left, U256::from(79_995));
	assert_eq!(ext.store.get(&H256::new()).unwrap(), &H256::from_str("0000000000000000000000000000000000000000000000000000000000001234").unwrap());
}

evm_test!{test_number: test_number_jit, test_number_int}
fn test_number(factory: super::Factory) {
	let number = 0x1234; 
	let code = "43600055".from_hex().unwrap();

	let mut params = ActionParams::new();
	params.gas = U256::from(100_000);
	params.code = Some(code);
	let mut ext = FakeExt::new();
	ext.info.number = number;

	let gas_left = {
		let vm = factory.create();
		vm.exec(&params, &mut ext).unwrap()
	};

	assert_eq!(gas_left, U256::from(79_995));
	assert_eq!(ext.store.get(&H256::new()).unwrap(), &H256::from_str("0000000000000000000000000000000000000000000000000000000000001234").unwrap());
}

evm_test!{test_difficulty: test_difficulty_jit, test_difficulty_int}
fn test_difficulty(factory: super::Factory) {
	let difficulty = U256::from(0x1234);
	let code = "44600055".from_hex().unwrap();

	let mut params = ActionParams::new();
	params.gas = U256::from(100_000);
	params.code = Some(code);
	let mut ext = FakeExt::new();
	ext.info.difficulty = difficulty;

	let gas_left = {
		let vm = factory.create();
		vm.exec(&params, &mut ext).unwrap()
	};

	assert_eq!(gas_left, U256::from(79_995));
	assert_eq!(ext.store.get(&H256::new()).unwrap(), &H256::from_str("0000000000000000000000000000000000000000000000000000000000001234").unwrap());
}

evm_test!{test_gas_limit: test_gas_limit_jit, test_gas_limit_int}
fn test_gas_limit(factory: super::Factory) {
	let gas_limit = U256::from(0x1234);
	let code = "45600055".from_hex().unwrap();

	let mut params = ActionParams::new();
	params.gas = U256::from(100_000);
	params.code = Some(code);
	let mut ext = FakeExt::new();
	ext.info.gas_limit = gas_limit;

	let gas_left = {
		let vm = factory.create();
		vm.exec(&params, &mut ext).unwrap()
	};

	assert_eq!(gas_left, U256::from(79_995));
	assert_eq!(ext.store.get(&H256::new()).unwrap(), &H256::from_str("0000000000000000000000000000000000000000000000000000000000001234").unwrap());
}
<|MERGE_RESOLUTION|>--- conflicted
+++ resolved
@@ -35,11 +35,7 @@
 }
 
 impl Ext for FakeExt {
-<<<<<<< HEAD
-  fn sload(&self, key: &H256) -> H256 {
-=======
 	fn storage_at(&self, key: &H256) -> H256 {
->>>>>>> 39ad4e62
 		self.store.get(key).unwrap_or(&H256::new()).clone()
 	}
 
